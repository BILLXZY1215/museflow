--- conflicted
+++ resolved
@@ -18,36 +18,20 @@
         self._training = training
 
         with self.use_scope():
-<<<<<<< HEAD
-            fw_cell = self._cfg.configure('forward_cell', tf.nn.rnn_cell.GRUCell, dtype=tf.float32)
-            fw_cell_dropout = self._cfg.maybe_configure('dropout', DropoutWrapper,
-                                                        cell=fw_cell, training=self._training)
-=======
             fw_cell = self._cfg['forward_cell'].configure(tf.nn.rnn_cell.GRUCell, dtype=tf.float32)
             fw_cell_dropout = self._cfg['dropout'].maybe_configure(
                 DropoutWrapper, cell=fw_cell, training=self._training)
->>>>>>> 6a68a165
             self._fw_cell = fw_cell_dropout or fw_cell
 
             self._bw_cell = self._cfg['backward_cell'].maybe_configure(tf.nn.rnn_cell.GRUCell,
                                                                        dtype=tf.float32)
             if self._bw_cell:
-<<<<<<< HEAD
-                bw_cell_dropout = self._cfg.maybe_configure('dropout', DropoutWrapper,
-                                                            cell=self._bw_cell,
-                                                            training=self._training)
-                self._bw_cell = bw_cell_dropout or self._bw_cell
-
-            self._final_dropout = self._cfg.maybe_configure('final_state_dropout',
-                                                            tf.layers.Dropout)
-=======
                 bw_cell_dropout = self._cfg['dropout'].maybe_configure(
                     DropoutWrapper, cell=self._bw_cell, training=self._training)
                 self._bw_cell = bw_cell_dropout or self._bw_cell
 
             self._final_dropout = self._cfg['final_state_dropout'].maybe_configure(
                 tf.layers.Dropout)
->>>>>>> 6a68a165
 
     @using_scope
     def apply(self, inputs):
